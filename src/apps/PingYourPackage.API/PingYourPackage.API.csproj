--- conflicted
+++ resolved
@@ -89,11 +89,8 @@
     </ProjectReference>
   </ItemGroup>
   <ItemGroup>
-<<<<<<< HEAD
     <Folder Include="Filters\" />
-=======
     <Folder Include="Controllers\" />
->>>>>>> a8540c52
   </ItemGroup>
   <Import Project="$(MSBuildToolsPath)\Microsoft.CSharp.targets" />
   <!-- To modify your build process, add your task inside one of the targets below and uncomment it. 
